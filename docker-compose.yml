--- conflicted
+++ resolved
@@ -16,7 +16,6 @@
     volumes:
       - ./.fileserver/data:/tmp/
 
-<<<<<<< HEAD
   file_server_2:
     container_name: file-server-2
     build:
@@ -79,6 +78,7 @@
       - FILE_SERVER_PORT=1234,1234,1234,1234
       - FILE_SERVER_PROTO=http,http,http,http
       - PROXY_MODE=advanced
+      - CACHE_SIZE=2200000000
 
     deploy:
       resources:
@@ -94,8 +94,6 @@
       - file_server_3
       - file_server_4
 
-=======
->>>>>>> 7ae235f5
   # LOAD TESTER:
   # This container is for convenience and does not count against your resource cap.
   # Comment this out if you want to manually run load tests from the `load_test` directory.
